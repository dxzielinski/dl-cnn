[project]
name = "dl-cnn"
version = "0.1.0"
description = "Add your description here"
readme = "README.md"
requires-python = ">=3.12"
dependencies = [
    "ipykernel>=6.29.5",
    "matplotlib>=3.10.1",
    "mlflow>=2.21.0",
    "numpy==2.1.2",
    "torch>=2.6.0",
    "torchvision>=0.21.0",
    "torchaudio>=2.6.0",
    "lightning>=2.5.0.post0",
    "seaborn>=0.13.2",
<<<<<<< HEAD
    "ace-tools>=0.0",
=======
    "easyfsl>=1.5.0",
>>>>>>> 0c2429dd
]

[[tool.uv.index]]
name = "pytorch-cu124"
url = "https://download.pytorch.org/whl/cu124"
explicit = true<|MERGE_RESOLUTION|>--- conflicted
+++ resolved
@@ -14,11 +14,7 @@
     "torchaudio>=2.6.0",
     "lightning>=2.5.0.post0",
     "seaborn>=0.13.2",
-<<<<<<< HEAD
-    "ace-tools>=0.0",
-=======
     "easyfsl>=1.5.0",
->>>>>>> 0c2429dd
 ]
 
 [[tool.uv.index]]
